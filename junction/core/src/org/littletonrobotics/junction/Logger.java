package org.littletonrobotics.junction;

import java.lang.reflect.InvocationTargetException;
import java.util.ArrayList;
import java.util.HashMap;
import java.util.List;
import java.util.Map;
import java.util.concurrent.ArrayBlockingQueue;
import java.util.concurrent.BlockingQueue;

import org.littletonrobotics.conduit.ConduitApi;
import org.littletonrobotics.junction.console.ConsoleSource;
import org.littletonrobotics.junction.console.RIOConsoleSource;
import org.littletonrobotics.junction.console.SimConsoleSource;
import org.littletonrobotics.junction.inputs.LoggableInputs;
import org.littletonrobotics.junction.inputs.LoggedDriverStation;
import org.littletonrobotics.junction.inputs.LoggedPowerDistribution;
import org.littletonrobotics.junction.inputs.LoggedSystemStats;
import org.littletonrobotics.junction.networktables.LoggedDashboardInput;

import edu.wpi.first.hal.FRCNetComm.tInstances;
import edu.wpi.first.hal.FRCNetComm.tResourceType;
import edu.wpi.first.hal.HAL;
import edu.wpi.first.hal.HALUtil;
import edu.wpi.first.math.MathShared;
import edu.wpi.first.math.MathSharedStore;
import edu.wpi.first.math.MathUsageId;
import edu.wpi.first.math.kinematics.SwerveModuleState;
import edu.wpi.first.math.trajectory.Trajectory;
import edu.wpi.first.math.geometry.Pose2d;
import edu.wpi.first.math.geometry.Pose3d;
import edu.wpi.first.wpilibj.DriverStation;
import edu.wpi.first.wpilibj.RobotBase;
import edu.wpi.first.wpilibj.smartdashboard.Mechanism2d;

/** Central class for recording and replaying log data. */
public class Logger {
  private static final int receiverQueueCapcity = 500; // 10s at 50Hz

  private static Logger instance;

  private boolean running = false;
  private LogTable entry = new LogTable(0);
  private LogTable outputTable;
  private Map<String, String> metadata = new HashMap<>();
  private ConsoleSource console;
  private List<LoggedDashboardInput> dashboardInputs = new ArrayList<>();
  private boolean deterministicTimestamps = true;

  private LogReplaySource replaySource;
  private final BlockingQueue<LogTable> receiverQueue = new ArrayBlockingQueue<LogTable>(receiverQueueCapcity);
  private final ReceiverThread receiverThread = new ReceiverThread(receiverQueue);
  private boolean receiverQueueFault = false;

  private Logger() {
  }

  public static Logger getInstance() {
    if (instance == null) {
      instance = new Logger();
    }
    return instance;
  }

  /**
   * Sets the source to use for replaying data. Use null to disable replay. This
   * method only works during setup before starting to log.
   */
  public void setReplaySource(LogReplaySource replaySource) {
    if (!running) {
      this.replaySource = replaySource;
    }
  }

  /**
   * Adds a new data receiver to process real or replayed data. This method only
   * works during setup before starting to log.
   */
  public void addDataReceiver(LogDataReceiver dataReceiver) {
    if (!running) {
      receiverThread.addDataReceiver(dataReceiver);
    }
  }

  /**
   * Registers a new dashboard input to be included in the periodic loop. This
   * function should not be called by the user.
   */
  public void registerDashboardInput(LoggedDashboardInput dashboardInput) {
    dashboardInputs.add(dashboardInput);
  }

  /**
   * Records a metadata value. This method only works during setup before starting
   * to log, then data will be recorded during the first cycle.
   * 
   * @param key   The name used to identify this metadata field.
   * @param value The value of the metadata field.
   */
  public void recordMetadata(String key, String value) {
    if (!running) {
      metadata.put(key, value);
    }
  }

  /**
   * Causes the timestamp returned by "Timer.getFPGATimestamp()" and similar to
   * match the "real" time as reported by the FPGA instead of the logged time from
   * AdvantageKit.
   * 
   * <p>
   * Not recommended for most users as the behavior of the replayed
   * code will NOT match the real robot. Only use this method if your control
   * logic requires precise timestamps WITHIN a single cycle and you have no way
   * to move timestamp-critical operations to an IO interface. Also consider using
   * "getRealTimestamp()" for logic that doesn't need to match the replayed
   * version (like for analyzing performance).
   */
  public void disableDeterministicTimestamps() {
    deterministicTimestamps = false;
  }

  /**
   * Returns whether a replay source is currently being used.
   */
  public boolean hasReplaySource() {
    return replaySource != null;
  }

  /**
   * Starts running the logging system, including any data receivers or the replay
   * source.
   */
  public void start() {
    if (!running) {
      running = true;

      // Start console capture
      if (RobotBase.isReal()) {
        console = new RIOConsoleSource();
      } else {
        console = new SimConsoleSource();
      }

      // Start replay source
      if (replaySource != null) {
        replaySource.start();
      }

      // Create output table
      if (replaySource == null) {
        outputTable = entry.getSubtable("RealOutputs");
      } else {
        outputTable = entry.getSubtable("ReplayOutputs");
      }

      // Record metadata
      LogTable metadataTable = entry.getSubtable(replaySource == null ? "RealMetadata" : "ReplayMetadata");
      for (Map.Entry<String, String> item : metadata.entrySet()) {
        metadataTable.put(item.getKey(), item.getValue());
      }

      // Start receiver thread
      receiverThread.start();

<<<<<<< HEAD
      // Enable mock time for WPIUtil
      if (hasReplaySource()) {
        WPIUtilJNI.setMockTime(getRealTimestamp());
        WPIUtilJNI.enableMockTime();
      }
=======
      // Update MathShared to mock timestamp
      setMathShared(true);
>>>>>>> e690e72c

      // Start first periodic cycle
      periodicBeforeUser();
    }
  }

  /**
   * Ends the logging system, including any data receivers or the replay source.
   */
  public void end() {
    if (running) {
      running = false;
      try {
        console.close();
      } catch (Exception e) {
        DriverStation.reportError("Failed to stop console capture.", true);
      }
      if (replaySource != null) {
        replaySource.end();
      }
      receiverThread.interrupt();
      setMathShared(false);
    }
  }

  /**
   * Periodic method to be called before robotInit and each loop cycle. Updates
   * timestamp and globally logged data.
   */
  void periodicBeforeUser() {
    if (running) {

      // Capture conduit data
      ConduitApi conduit = ConduitApi.getInstance();
      long conduitCaptureStart = getRealTimestamp();
      conduit.captureData();
      long conduitCaptureEnd = getRealTimestamp();

      // Get next entry
      if (replaySource == null) {
        entry.setTimestamp(conduit.getTimestamp());
      } else {
        if (!replaySource.updateTable(entry)) {
          end();
          System.exit(0);
        }
      }

<<<<<<< HEAD
      // Set mock time for WPIUtil
      if (hasReplaySource()) {
        WPIUtilJNI.setMockTime(entry.getTimestamp());
      }

=======
>>>>>>> e690e72c
      // Update default inputs
      long saveDataStart = getRealTimestamp();
      LoggedDriverStation.getInstance().periodic();
      LoggedSystemStats.getInstance().periodic();
      LoggedPowerDistribution loggedPowerDistribution = LoggedPowerDistribution.getInstance();
      if (loggedPowerDistribution != null) {
        loggedPowerDistribution.periodic();
      }
      for (int i = 0; i < dashboardInputs.size(); i++) {
        dashboardInputs.get(i).periodic();
      }
      long saveDataEnd = getRealTimestamp();

      // Log output data
      recordOutput("Logger/ConduitPeriodicMS", (conduitCaptureEnd - conduitCaptureStart) / 1000.0);
      recordOutput("Logger/SavePeriodicMS", (saveDataEnd - saveDataStart) / 1000.0);
      recordOutput("Logger/QueuedCycles", receiverQueue.size());
    } else {
      // Retrieve new data even if logger is disabled
      ConduitApi.getInstance().captureData();
      LoggedDriverStation.getInstance().periodic();
      LoggedPowerDistribution loggedPowerDistribution = LoggedPowerDistribution.getInstance();
      if (loggedPowerDistribution != null) {
        loggedPowerDistribution.periodic();
      }
      LoggedSystemStats.getInstance().periodic();
    }
  }

  /**
   * Periodic method to be called after robotInit and each loop cycle. Sends data
   * to data receivers. Running this after user code allows IO operations to
   * occur between cycles rather than interferring with the main thread.
   */
  void periodicAfterUser() {
    if (running) {
      try {
        // Update console output
        long consoleCaptureStart = getRealTimestamp();
        String consoleData = console.getNewData();
        if (!consoleData.isEmpty()) {
          recordOutput("Console", consoleData.trim());
        }
        long consoleCaptureEnd = getRealTimestamp();
        recordOutput("Logger/ConsolePeriodicMS", (consoleCaptureEnd - consoleCaptureStart) / 1000.0);

        // Send a copy of the data to the receivers. The original object will be
        // kept and updated with the next timestamp (and new data if replaying).
        receiverQueue.add(LogTable.clone(entry));
        receiverQueueFault = false;
      } catch (IllegalStateException exception) {
        receiverQueueFault = true;
        DriverStation.reportError("Capacity of receiver queue exceeded, data will NOT be logged.", false);
      }
    }
  }

  /**
   * Updates the MathShared object for wpimath to enable or disable AdvantageKit's
   * mocked timestamps.
   */
  private void setMathShared(boolean mocked) {
    MathSharedStore.setMathShared(
        new MathShared() {
          @Override
          public void reportError(String error, StackTraceElement[] stackTrace) {
            DriverStation.reportError(error, stackTrace);
          }

          @Override
          public void reportUsage(MathUsageId id, int count) {
            switch (id) {
              case kKinematics_DifferentialDrive:
                HAL.report(
                    tResourceType.kResourceType_Kinematics,
                    tInstances.kKinematics_DifferentialDrive);
                break;
              case kKinematics_MecanumDrive:
                HAL.report(
                    tResourceType.kResourceType_Kinematics, tInstances.kKinematics_MecanumDrive);
                break;
              case kKinematics_SwerveDrive:
                HAL.report(
                    tResourceType.kResourceType_Kinematics, tInstances.kKinematics_SwerveDrive);
                break;
              case kTrajectory_TrapezoidProfile:
                HAL.report(tResourceType.kResourceType_TrapezoidProfile, count);
                break;
              case kFilter_Linear:
                HAL.report(tResourceType.kResourceType_LinearFilter, count);
                break;
              case kOdometry_DifferentialDrive:
                HAL.report(
                    tResourceType.kResourceType_Odometry, tInstances.kOdometry_DifferentialDrive);
                break;
              case kOdometry_SwerveDrive:
                HAL.report(tResourceType.kResourceType_Odometry, tInstances.kOdometry_SwerveDrive);
                break;
              case kOdometry_MecanumDrive:
                HAL.report(tResourceType.kResourceType_Odometry, tInstances.kOdometry_MecanumDrive);
                break;
              case kController_PIDController2:
                HAL.report(tResourceType.kResourceType_PIDController2, count);
                break;
              case kController_ProfiledPIDController:
                HAL.report(tResourceType.kResourceType_ProfiledPIDController, count);
                break;
              default:
                break;
            }
          }

          @Override
          public double getTimestamp() {
            return (mocked ? Logger.getInstance().getTimestamp() : Logger.getInstance().getRealTimestamp()) * 1.0e-6;
          }
        });
  }

  /**
   * Returns the state of the receiver queue fault. This is tripped when the
   * receiver queue fills up, meaning that data is no longer being saved.
   */
  public boolean getReceiverQueueFault() {
    return receiverQueueFault;
  }

  /**
   * Returns the current FPGA timestamp or replayed time based on the current log
   * entry (microseconds).
   */
  public long getTimestamp() {
    if (!running || entry == null || !deterministicTimestamps) {
      return getRealTimestamp();
    } else {
      return entry.getTimestamp();
    }
  }

  /**
   * Returns the true FPGA timestamp in microseconds, regardless of the timestamp
   * used for logging. Useful for analyzing performance. DO NOT USE this method
   * for any logic which might need to be replayed.
   */
  public long getRealTimestamp() {
    return HALUtil.getFPGATime();
  }

  /**
   * Processes a set of inputs, logging them on the real robot or updating them in
   * the simulator. This should be called every loop cycle after updating the
   * inputs from the hardware (if applicable).
   * 
   * @param key    The name used to identify this set of inputs.
   * @param inputs The inputs to log or update.
   */
  public void processInputs(String key, LoggableInputs inputs) {
    if (running) {
      if (replaySource == null) {
        inputs.toLog(entry.getSubtable(key));
      } else {
        inputs.fromLog(entry.getSubtable(key));
      }
    }
  }

  /**
   * Records a single output field for easy access when viewing the log. On the
   * simulator, use this method to record extra data based on the original inputs.
   * 
   * @param key   The name of the field to record. It will be stored under
   *              "/RealOutputs" or "/ReplayOutputs"
   * @param value The value of the field.
   */
  public void recordOutput(String key, byte[] value) {
    if (running) {
      outputTable.put(key, value);
    }
  }

  /**
   * Records a single output field for easy access when viewing the log. On the
   * simulator, use this method to record extra data based on the original inputs.
   * 
   * @param key   The name of the field to record. It will be stored under
   *              "/RealOutputs" or "/ReplayOutputs"
   * @param value The value of the field.
   */
  public void recordOutput(String key, boolean value) {
    if (running) {
      outputTable.put(key, value);
    }
  }

  /**
   * Records a single output field for easy access when viewing the log. On the
   * simulator, use this method to record extra data based on the original inputs.
   * 
   * @param key   The name of the field to record. It will be stored under
   *              "/RealOutputs" or "/ReplayOutputs"
   * @param value The value of the field.
   */
  public void recordOutput(String key, long value) {
    if (running) {
      outputTable.put(key, value);
    }
  }

  /**
   * Records a single output field for easy access when viewing the log. On the
   * simulator, use this method to record extra data based on the original inputs.
   * 
   * @param key   The name of the field to record. It will be stored under
   *              "/RealOutputs" or "/ReplayOutputs"
   * @param value The value of the field.
   */
  public void recordOutput(String key, float value) {
    if (running) {
      outputTable.put(key, value);
    }
  }

  /**
   * Records a single output field for easy access when viewing the log. On the
   * simulator, use this method to record extra data based on the original inputs.
   * 
   * @param key   The name of the field to record. It will be stored under
   *              "/RealOutputs" or "/ReplayOutputs"
   * @param value The value of the field.
   */
  public void recordOutput(String key, double value) {
    if (running) {
      outputTable.put(key, value);
    }
  }

  /**
   * Records a single output field for easy access when viewing the log. On the
   * simulator, use this method to record extra data based on the original inputs.
   * 
   * @param key   The name of the field to record. It will be stored under
   *              "/RealOutputs" or "/ReplayOutputs"
   * @param value The value of the field.
   */
  public void recordOutput(String key, String value) {
    if (running) {
      outputTable.put(key, value);
    }
  }

  /**
   * Records a single output field for easy access when viewing the log. On the
   * simulator, use this method to record extra data based on the original inputs.
   * 
   * @param key   The name of the field to record. It will be stored under
   *              "/RealOutputs" or "/ReplayOutputs"
   * @param value The value of the field.
   */
  public void recordOutput(String key, boolean[] value) {
    if (running) {
      outputTable.put(key, value);
    }
  }

  /**
   * Records a single output field for easy access when viewing the log. On the
   * simulator, use this method to record extra data based on the original inputs.
   * 
   * @param key   The name of the field to record. It will be stored under
   *              "/RealOutputs" or "/ReplayOutputs"
   * @param value The value of the field.
   */
  public void recordOutput(String key, long[] value) {
    if (running) {
      outputTable.put(key, value);
    }
  }

  /**
   * Records a single output field for easy access when viewing the log. On the
   * simulator, use this method to record extra data based on the original inputs.
   * 
   * @param key   The name of the field to record. It will be stored under
   *              "/RealOutputs" or "/ReplayOutputs"
   * @param value The value of the field.
   */
  public void recordOutput(String key, float[] value) {
    if (running) {
      outputTable.put(key, value);
    }
  }

  /**
   * Records a single output field for easy access when viewing the log. On the
   * simulator, use this method to record extra data based on the original inputs.
   * 
   * @param key   The name of the field to record. It will be stored under
   *              "/RealOutputs" or "/ReplayOutputs"
   * @param value The value of the field.
   */
  public void recordOutput(String key, double[] value) {
    if (running) {
      outputTable.put(key, value);
    }
  }

  /**
   * Records a single output field for easy access when viewing the log. On the
   * simulator, use this method to record extra data based on the original inputs.
   * 
   * @param key   The name of the field to record. It will be stored under
   *              "/RealOutputs" or "/ReplayOutputs"
   * @param value The value of the field.
   */
  public void recordOutput(String key, String[] value) {
    if (running) {
      outputTable.put(key, value);
    }
  }

  /**
   * Records a single output field for easy access when viewing the log. On the
   * simulator, use this method to record extra data based on the original inputs.
   * 
   * The poses are logged as a double array (x_1, y_1, rot_1, ...)
   * 
   * @param key   The name of the field to record. It will be stored under
   *              "/RealOutputs" or "/ReplayOutputs"
   * @param value The value of the field.
   */
  public void recordOutput(String key, Pose2d... value) {
    double[] data = new double[value.length * 3];
    for (int i = 0; i < value.length; i++) {
      data[i * 3] = value[i].getX();
      data[i * 3 + 1] = value[i].getY();
      data[i * 3 + 2] = value[i].getRotation().getRadians();
    }
    recordOutput(key, data);
  }

  /**
   * Records a single output field for easy access when viewing the log. On the
   * simulator, use this method to record extra data based on the original inputs.
   * 
   * The poses are logged as a double array (x, y, z, w_rot, x_rot, y_rot,
   * z_rot, ...)
   * 
   * @param key   The name of the field to record. It will be stored under
   *              "/RealOutputs" or "/ReplayOutputs"
   * @param value The value of the field.
   */
  public void recordOutput(String key, Pose3d... value) {
    double[] data = new double[value.length * 7];
    for (int i = 0; i < value.length; i++) {
      data[i * 7] = value[i].getX();
      data[i * 7 + 1] = value[i].getY();
      data[i * 7 + 2] = value[i].getZ();
      data[i * 7 + 3] = value[i].getRotation().getQuaternion().getW();
      data[i * 7 + 4] = value[i].getRotation().getQuaternion().getX();
      data[i * 7 + 5] = value[i].getRotation().getQuaternion().getY();
      data[i * 7 + 6] = value[i].getRotation().getQuaternion().getZ();
    }
    recordOutput(key, data);
  }

  /**
   * Records a single output field for easy access when viewing the log. On the
   * simulator, use this method to record extra data based on the original inputs.
   * 
   * The trajectory is logged as a series of poses.
   * 
   * @param key   The name of the field to record. It will be stored under
   *              "/RealOutputs" or "/ReplayOutputs"
   * @param value The value of the field.
   */
  public void recordOutput(String key, Trajectory value) {
    recordOutput(key, value.getStates().stream().map(state -> state.poseMeters).toArray(Pose2d[]::new));
  }

  /**
   * Records a single output field for easy access when viewing the log. On the
   * simulator, use this method to record extra data based on the original inputs.
   * 
   * The modules are logged as a double array (angle_1, speed_1, angle_2, speed_2,
   * ...)
   * 
   * @param key   The name of the field to record. It will be stored under
   *              "/RealOutputs" or "/ReplayOutputs"
   * @param value The value of the field.
   */
  public void recordOutput(String key, SwerveModuleState... value) {
    double[] data = new double[value.length * 2];
    for (int i = 0; i < value.length; i++) {
      data[i * 2] = value[i].angle.getRadians();
      data[i * 2 + 1] = value[i].speedMetersPerSecond;
    }
    recordOutput(key, data);
  }

  /**
   * Records a single output field for easy access when viewing the log. On the
   * simulator, use this method to record extra data based on the original inputs.
   * 
   * The current position of the Mechanism2d is logged once as a set of nested
   * fields. If the position is updated, this method must be called again.
   * 
   * @param key   The name of the field to record. It will be stored under
   *              "/RealOutputs" or "/ReplayOutputs"
   * @param value The value of the field.
   */
  public void recordOutput(String key, Mechanism2d value) {
    if (running) {
      try {
        // Use reflection because we don't explicitly depend on the shimmed classes
        Mechanism2d.class.getMethod("akitLog", LogTable.class).invoke(value, outputTable.getSubtable(key));
      } catch (IllegalAccessException | IllegalArgumentException | InvocationTargetException | NoSuchMethodException
          | SecurityException e) {
        e.printStackTrace();
      }
    }
  }
}<|MERGE_RESOLUTION|>--- conflicted
+++ resolved
@@ -163,16 +163,8 @@
       // Start receiver thread
       receiverThread.start();
 
-<<<<<<< HEAD
-      // Enable mock time for WPIUtil
-      if (hasReplaySource()) {
-        WPIUtilJNI.setMockTime(getRealTimestamp());
-        WPIUtilJNI.enableMockTime();
-      }
-=======
       // Update MathShared to mock timestamp
       setMathShared(true);
->>>>>>> e690e72c
 
       // Start first periodic cycle
       periodicBeforeUser();
@@ -221,14 +213,6 @@
         }
       }
 
-<<<<<<< HEAD
-      // Set mock time for WPIUtil
-      if (hasReplaySource()) {
-        WPIUtilJNI.setMockTime(entry.getTimestamp());
-      }
-
-=======
->>>>>>> e690e72c
       // Update default inputs
       long saveDataStart = getRealTimestamp();
       LoggedDriverStation.getInstance().periodic();
