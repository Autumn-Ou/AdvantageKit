package org.littletonrobotics.junction;

import java.util.HashMap;
import java.util.Map;
import java.util.concurrent.ArrayBlockingQueue;
import java.util.concurrent.BlockingQueue;

import edu.wpi.first.hal.HALUtil;
import edu.wpi.first.wpilibj.DriverStation;
import edu.wpi.first.wpilibj.RobotBase;

import org.littletonrobotics.conduit.ConduitApi;
import org.littletonrobotics.junction.console.ConsoleSource;
import org.littletonrobotics.junction.console.RIOConsoleSource;
import org.littletonrobotics.junction.console.SimConsoleSource;
import org.littletonrobotics.junction.inputs.*;

/** Central class for recording and replaying log data. */
public class Logger {
  private static final int receiverQueueCapcity = 500; // 10s at 50Hz

  private static Logger instance;

  private boolean running = false;
  private LogTable entry = new LogTable(0);
  private LogTable outputTable;
  private Map<String, String> metadata = new HashMap<>();
  private ConsoleSource console;

  private LogReplaySource replaySource;
  private final BlockingQueue<LogTable> receiverQueue = new ArrayBlockingQueue<LogTable>(receiverQueueCapcity);
  private final ReceiverThread receiverThread = new ReceiverThread(receiverQueue);
  private boolean receiverQueueFault = false;

  private Logger() {
  }

  public static Logger getInstance() {
    if (instance == null) {
      instance = new Logger();
    }
    return instance;
  }

  /**
   * Sets the source to use for replaying data. Use null to disable replay. This
   * method only works during setup before starting to log.
   */
  public void setReplaySource(LogReplaySource replaySource) {
    if (!running) {
      this.replaySource = replaySource;
    }
  }

  /**
   * Adds a new data receiver to process real or replayed data. This method only
   * works during setup before starting to log.
   */
  public void addDataReceiver(LogDataReceiver dataReceiver) {
    if (!running) {
      receiverThread.addDataReceiver(dataReceiver);
    }
  }

  /**
   * Records a metadata value. This method only works during setup before starting
   * to log, then data will be recorded during the first cycle.
   * 
   * @param key   The name used to identify this metadata field.
   * @param value The value of the metadata field.
   */
  public void recordMetadata(String key, String value) {
    if (!running) {
      metadata.put(key, value);
    }
  }

  /**
   * Returns whether a replay source is currently being used.
   */
  public boolean hasReplaySource() {
    return replaySource != null;
  }

  /**
   * Starts running the logging system, including any data receivers or the replay
   * source.
   */
  public void start() {
    if (!running) {
      running = true;

      // Start console capture
      if (RobotBase.isReal()) {
        console = new RIOConsoleSource();
      } else {
        console = new SimConsoleSource();
      }

      // Start replay source
      if (replaySource != null) {
        replaySource.start();
      }

      // Create output table
      if (replaySource == null) {
        outputTable = entry.getSubtable("RealOutputs");
      } else {
        outputTable = entry.getSubtable("ReplayOutputs");
      }

      // Record metadata
      LogTable metadataTable = entry.getSubtable(replaySource == null ? "RealMetadata" : "ReplayMetadata");
      for (Map.Entry<String, String> item : metadata.entrySet()) {
        metadataTable.put(item.getKey(), item.getValue());
      }

      // Start receiver thread
      receiverThread.start();

      // Start first periodic cycle
      periodicBeforeUser();
    }
  }

  /**
   * Ends the logging system, including any data receivers or the replay source.
   */
  public void end() {
    if (running) {
      running = false;
      try {
        console.close();
      } catch (Exception e) {
        DriverStation.reportError("Failed to stop console capture.", true);
      }
      if (replaySource != null) {
        replaySource.end();
      }
      receiverThread.interrupt();
    }
  }

  /**
   * Periodic method to be called before robotInit and each loop cycle. Updates
   * timestamp and globally logged data.
   */
  void periodicBeforeUser() {
    if (running) {

      // Capture conduit data
      ConduitApi conduit = ConduitApi.getInstance();
      double conduitCaptureStart = getRealTimestamp();
      conduit.captureData();

      // Get next entry
      double prepareTablesStart = getRealTimestamp();
      if (replaySource == null) {
        entry.setTimestamp(conduit.getTimestamp());
      } else {
        if (!replaySource.updateTable(entry)) {
          end();
          System.exit(0);
        }
      }

      // Update console output
      long consoleCaptureStart = getRealTimestamp();
      String consoleData = console.getNewData();
      if (!consoleData.isEmpty()) {
        recordOutput("Console", consoleData.trim());
      }

      // Update default inputs
      long driverStationStart = getRealTimestamp();
      LoggedDriverStation.getInstance().periodic();
<<<<<<< HEAD
      long systemStatsStart = getRealTimestamp();
      processInputs("SystemStats", LoggedSystemStats.getInstance());
      long periodicEnd = getRealTimestamp();

      // Log output data
      recordOutput("Logger/ConsolePeriodicMS", (driverStationStart - consoleCaptureStart) / 1000.0);
      recordOutput("Logger/DSPeriodicMS", (systemStatsStart - driverStationStart) / 1000.0);
      recordOutput("Logger/SSPeriodicMS", (periodicEnd - systemStatsStart) / 1000.0);
=======
      double systemStatsStart = getRealTimestamp();
      LoggedSystemStats.getInstance().periodic();
      double powerDistributionStart = getRealTimestamp();
      LoggedPowerDistribution loggedPowerDistribution = LoggedPowerDistribution.getInstance();
      if (loggedPowerDistribution != null) {
        loggedPowerDistribution.periodic();
      }
      double networkTablesStart = getRealTimestamp();
      processInputs("NetworkTables", LoggedNetworkTables.getInstance());
      double periodicEnd = getRealTimestamp();

      // Log output data
      recordOutput("Logger/ConduitCaptureMS", (prepareTablesStart - conduitCaptureStart) * 1000);
      recordOutput("Logger/PrepareTablesMS", (driverStationStart - prepareTablesStart) * 1000);
      recordOutput("Logger/DSPeriodicMS", (systemStatsStart - driverStationStart) * 1000);
      recordOutput("Logger/SSPeriodicMS", (powerDistributionStart - systemStatsStart) * 1000);
      recordOutput("Logger/PDPeriodicMS", (networkTablesStart - powerDistributionStart) * 1000);
      recordOutput("Logger/NTPeriodicMS", (periodicEnd - networkTablesStart) * 1000);
>>>>>>> eb338c6b
      recordOutput("Logger/QueuedCycles", receiverQueue.size());
    } else {
      // Retrieve new driver station data even if logger is disabled
      ConduitApi.getInstance().captureData();
      LoggedDriverStation.getInstance().periodic();
      LoggedPowerDistribution loggedPowerDistribution = LoggedPowerDistribution.getInstance();
      if (loggedPowerDistribution != null) {
        loggedPowerDistribution.periodic();
      }
      LoggedSystemStats.getInstance().periodic();
    }
  }

  /**
   * Periodic method to be called after robotInit and each loop cycle. Sends data
   * to data receivers. Running this after user code allows IO operations to
   * occur between cycles rather than interferring with the main thread.
   */
  void periodicAfterUser() {
    if (running) {
      try {
        // Send a copy of the data to the receivers. The original object will be
        // kept and updated with the next timestamp (and new data if replaying).
        receiverQueue.add(LogTable.clone(entry));
        receiverQueueFault = false;
      } catch (IllegalStateException exception) {
        receiverQueueFault = true;
        DriverStation.reportError("Capacity of receiver queue exceeded, data will NOT be logged.", false);
      }
    }
  }

  /**
   * Returns the state of the receiver queue fault. This is tripped when the
   * receiver queue fills up, meaning that data is no longer being saved.
   */
  public boolean getReceiverQueueFault() {
    return receiverQueueFault;
  }

  /**
   * Returns the current FPGA timestamp in microseconds or replayed time based on
   * the current log entry.
   */
  public long getTimestamp() {
    if (!running || entry == null) {
      return getRealTimestamp();
    } else {
      return entry.getTimestamp();
    }
  }

  /**
   * Returns the true FPGA timestamp in microseconds, regardless of the timestamp
   * used for logging. Useful for analyzing performance. DO NOT USE this method
   * for any logic which might need to be replayed.
   */
  public long getRealTimestamp() {
    return HALUtil.getFPGATime();
  }

  /**
   * Processes a set of inputs, logging them on the real robot or updating them in
   * the simulator. This should be called every loop cycle after updating the
   * inputs from the hardware (if applicable).
   * 
   * @param key    The name used to identify this set of inputs.
   * @param inputs The inputs to log or update.
   */
  public void processInputs(String key, LoggableInputs inputs) {
    if (running) {
      if (replaySource == null) {
        inputs.toLog(entry.getSubtable(key));
      } else {
        inputs.fromLog(entry.getSubtable(key));
      }
    }
  }

  /**
   * Records a single output field for easy access when viewing the log. On the
   * simulator, use this method to record extra data based on the original inputs.
   * 
   * @param key   The name of the field to record. It will be stored under
   *              "/RealOutputs" or "/ReplayOutputs"
   * @param value The value of the field.
   */
  public void recordOutput(String key, byte[] value) {
    if (running) {
      outputTable.put(key, value);
    }
  }

  /**
   * Records a single output field for easy access when viewing the log. On the
   * simulator, use this method to record extra data based on the original inputs.
   * 
   * @param key   The name of the field to record. It will be stored under
   *              "/RealOutputs" or "/ReplayOutputs"
   * @param value The value of the field.
   */
  public void recordOutput(String key, boolean value) {
    if (running) {
      outputTable.put(key, value);
    }
  }

  /**
   * Records a single output field for easy access when viewing the log. On the
   * simulator, use this method to record extra data based on the original inputs.
   * 
   * @param key   The name of the field to record. It will be stored under
   *              "/RealOutputs" or "/ReplayOutputs"
   * @param value The value of the field.
   */
  public void recordOutput(String key, long value) {
    if (running) {
      outputTable.put(key, value);
    }
  }

  /**
   * Records a single output field for easy access when viewing the log. On the
   * simulator, use this method to record extra data based on the original inputs.
   * 
   * @param key   The name of the field to record. It will be stored under
   *              "/RealOutputs" or "/ReplayOutputs"
   * @param value The value of the field.
   */
  public void recordOutput(String key, float value) {
    if (running) {
      outputTable.put(key, value);
    }
  }

  /**
   * Records a single output field for easy access when viewing the log. On the
   * simulator, use this method to record extra data based on the original inputs.
   * 
   * @param key   The name of the field to record. It will be stored under
   *              "/RealOutputs" or "/ReplayOutputs"
   * @param value The value of the field.
   */
  public void recordOutput(String key, double value) {
    if (running) {
      outputTable.put(key, value);
    }
  }

  /**
   * Records a single output field for easy access when viewing the log. On the
   * simulator, use this method to record extra data based on the original inputs.
   * 
   * @param key   The name of the field to record. It will be stored under
   *              "/RealOutputs" or "/ReplayOutputs"
   * @param value The value of the field.
   */
  public void recordOutput(String key, String value) {
    if (running) {
      outputTable.put(key, value);
    }
  }

  /**
   * Records a single output field for easy access when viewing the log. On the
   * simulator, use this method to record extra data based on the original inputs.
   * 
   * @param key   The name of the field to record. It will be stored under
   *              "/RealOutputs" or "/ReplayOutputs"
   * @param value The value of the field.
   */
  public void recordOutput(String key, boolean[] value) {
    if (running) {
      outputTable.put(key, value);
    }
  }

  /**
   * Records a single output field for easy access when viewing the log. On the
   * simulator, use this method to record extra data based on the original inputs.
   * 
   * @param key   The name of the field to record. It will be stored under
   *              "/RealOutputs" or "/ReplayOutputs"
   * @param value The value of the field.
   */
  public void recordOutput(String key, long[] value) {
    if (running) {
      outputTable.put(key, value);
    }
  }

  /**
   * Records a single output field for easy access when viewing the log. On the
   * simulator, use this method to record extra data based on the original inputs.
   * 
   * @param key   The name of the field to record. It will be stored under
   *              "/RealOutputs" or "/ReplayOutputs"
   * @param value The value of the field.
   */
  public void recordOutput(String key, float[] value) {
    if (running) {
      outputTable.put(key, value);
    }
  }

  /**
   * Records a single output field for easy access when viewing the log. On the
   * simulator, use this method to record extra data based on the original inputs.
   * 
   * @param key   The name of the field to record. It will be stored under
   *              "/RealOutputs" or "/ReplayOutputs"
   * @param value The value of the field.
   */
  public void recordOutput(String key, double[] value) {
    if (running) {
      outputTable.put(key, value);
    }
  }

  /**
   * Records a single output field for easy access when viewing the log. On the
   * simulator, use this method to record extra data based on the original inputs.
   * 
   * @param key   The name of the field to record. It will be stored under
   *              "/RealOutputs" or "/ReplayOutputs"
   * @param value The value of the field.
   */
  public void recordOutput(String key, String[] value) {
    if (running) {
      outputTable.put(key, value);
    }
  }
}<|MERGE_RESOLUTION|>--- conflicted
+++ resolved
@@ -150,11 +150,11 @@
 
       // Capture conduit data
       ConduitApi conduit = ConduitApi.getInstance();
-      double conduitCaptureStart = getRealTimestamp();
+      long conduitCaptureStart = getRealTimestamp();
       conduit.captureData();
 
       // Get next entry
-      double prepareTablesStart = getRealTimestamp();
+      long prepareTablesStart = getRealTimestamp();
       if (replaySource == null) {
         entry.setTimestamp(conduit.getTimestamp());
       } else {
@@ -174,38 +174,25 @@
       // Update default inputs
       long driverStationStart = getRealTimestamp();
       LoggedDriverStation.getInstance().periodic();
-<<<<<<< HEAD
       long systemStatsStart = getRealTimestamp();
-      processInputs("SystemStats", LoggedSystemStats.getInstance());
-      long periodicEnd = getRealTimestamp();
-
-      // Log output data
-      recordOutput("Logger/ConsolePeriodicMS", (driverStationStart - consoleCaptureStart) / 1000.0);
-      recordOutput("Logger/DSPeriodicMS", (systemStatsStart - driverStationStart) / 1000.0);
-      recordOutput("Logger/SSPeriodicMS", (periodicEnd - systemStatsStart) / 1000.0);
-=======
-      double systemStatsStart = getRealTimestamp();
       LoggedSystemStats.getInstance().periodic();
-      double powerDistributionStart = getRealTimestamp();
+      long powerDistributionStart = getRealTimestamp();
       LoggedPowerDistribution loggedPowerDistribution = LoggedPowerDistribution.getInstance();
       if (loggedPowerDistribution != null) {
         loggedPowerDistribution.periodic();
       }
-      double networkTablesStart = getRealTimestamp();
-      processInputs("NetworkTables", LoggedNetworkTables.getInstance());
-      double periodicEnd = getRealTimestamp();
+      long periodicEnd = getRealTimestamp();
 
       // Log output data
-      recordOutput("Logger/ConduitCaptureMS", (prepareTablesStart - conduitCaptureStart) * 1000);
-      recordOutput("Logger/PrepareTablesMS", (driverStationStart - prepareTablesStart) * 1000);
-      recordOutput("Logger/DSPeriodicMS", (systemStatsStart - driverStationStart) * 1000);
-      recordOutput("Logger/SSPeriodicMS", (powerDistributionStart - systemStatsStart) * 1000);
-      recordOutput("Logger/PDPeriodicMS", (networkTablesStart - powerDistributionStart) * 1000);
-      recordOutput("Logger/NTPeriodicMS", (periodicEnd - networkTablesStart) * 1000);
->>>>>>> eb338c6b
+      recordOutput("Logger/ConduitPeriodMS", (prepareTablesStart - conduitCaptureStart) / 1000.0);
+      recordOutput("Logger/TablesPeriodicMS", (consoleCaptureStart - prepareTablesStart) / 1000.0);
+      recordOutput("Logger/ConsolePeriodicMs", (driverStationStart - consoleCaptureStart) / 1000.0);
+      recordOutput("Logger/DSPeriodicMS", (systemStatsStart - driverStationStart) / 1000.0);
+      recordOutput("Logger/SSPeriodicMS", (powerDistributionStart - systemStatsStart) / 1000.0);
+      recordOutput("Logger/PDPeriodicMS", (periodicEnd - powerDistributionStart) / 1000.0);
       recordOutput("Logger/QueuedCycles", receiverQueue.size());
     } else {
-      // Retrieve new driver station data even if logger is disabled
+      // Retrieve new data even if logger is disabled
       ConduitApi.getInstance().captureData();
       LoggedDriverStation.getInstance().periodic();
       LoggedPowerDistribution loggedPowerDistribution = LoggedPowerDistribution.getInstance();
